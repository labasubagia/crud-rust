--- conflicted
+++ resolved
@@ -61,11 +61,52 @@
         condition: service_healthy
       migration:
         condition: service_completed_successfully
-<<<<<<< HEAD
     volumes:
       - cargo_target:/app/target
-=======
->>>>>>> 71b9bb5d
+    healthcheck:
+      test: ["CMD", "curl", "${HOST}:${PORT}"]
+      interval: 10s
+      timeout: 5s
+      retries: 5
+    command: cargo run
+    develop:
+      watch:
+        - path: ./src
+          target: /app/src
+          action: sync+restart
+        - path: ./Cargo.toml
+          action: rebuild
+        - path: ./Cargo.lock
+          action: rebuild
+    
+  migration:
+    image: kukymbr/goose-docker:3.24.2
+    depends_on:
+      db:
+        condition: service_healthy
+    environment:
+      - GOOSE_DRIVER=postgres
+      - GOOSE_DBSTRING=host=db port=5432 user=postgres password=secret dbname=crud_rust sslmode=disable
+    volumes:
+      - ./migrations:/migrations
+
+  app:
+    user: app
+    build: 
+      context: .
+      dockerfile: infra/watch.Dockerfile
+    ports:
+      - 3000:3000
+    environment:
+      APP_NAME: crud
+      HOST: 0.0.0.0
+      PORT: 3000
+      DATABASE_URL: postgres://postgres:secret@db:5432/crud_rust
+    depends_on:
+      db:
+        condition: service_healthy
+      migration:
+        condition: service_completed_successfully
     healthcheck:
       test: ["CMD", "curl", "${HOST}:${PORT}"]
       interval: 10s
